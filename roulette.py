"""
This module is responsible for running the coffee roulette event, including:
- the representation of people and connections
- reading files
- generating pairs
- writing files
- sending emails
"""
from collections import namedtuple
import csv
import ezgmail
from mdutils.mdutils import MdUtils
from random import choice
import re
import sys
import yaml

PersonT = namedtuple("Person", ["name", "contact", "team", "year"])
ConnectionT = namedtuple("Connection", ["person_1", "person_2", "person_3"])

def Person(name, contact, team=None, year=None):
    """
    Returns a PersonT namedtuple, allowing for default arguments
    """
    return PersonT(name, contact, team, year)

def Connection(person_1, person_2, person_3=None):
    """
    Returns a ConnectionT namedtuple, allowing for default arguments
    """
    return ConnectionT(person_1, person_2, person_3)

class Roulette():
    """
    This class generates the pairs between the pairs
    """
    def __init__(self):
        self.pairings = []
        self.participants = []
        self.weeks = 0

        # default config parameters will be overwritten by read_config
        self.config = {
            "participant_file": "participants.csv",
            "pairs_csv_file": "pairs.csv",
            "pairs_md_file": "pairs.md",
            "name_column_index": 0,
            "email_column_index": 1,
            "team_column_index": -1, # currently not used
            "year_column_index": -1, # currently not used
            "send_email": False,
            "week_num": 1,
            "deadline": "01/01/1970"
        }
        self.read_config()

    def generate_pairs(self):
        """
        This method generates all possible pairs (triple if necessary) of participants
        Based upon answer here:
        https://math.stackexchange.com/questions/3093225/an-efficient-approach-to-combinations-of-pairs-in-groups-without-repetitions

        Each row is considered a week (after changing the infinite pair to a real person)
        If there are an odd number of participants, the left over person is randomly assigned to
        another pair.

        Output is a list of weekly pairs
        Each week of pairs is a Connection object
        """
        n = len(self.participants)
        for i in range(n):
            weekly_pairs = []

            # this handles the infinite pairing
            person_1_index = i
            person_2_index = n - 1
            person_1 = self.participants[person_1_index]
            person_2 = self.participants[person_2_index]
            weekly_pairs.append(Connection(person_1, person_2))

            for k in range(1, n // 2):
                person_1_index = (i + k) % (n - 1)
                person_2_index = (i - k) % (n - 1)

                person_1 = self.participants[person_1_index]
                person_2 = self.participants[person_2_index]

                weekly_pairs.append(Connection(person_1, person_2))

            if n % 2 == 1:
                # this handles the odd number of participants
                missing_person = self.participants[(n // 2 + i) % (n - 1)]
                random_pair = choice(weekly_pairs)
                person_a, person_b, _ = random_pair
                new_triple = Connection(person_a, person_b, missing_person)
                weekly_pairs.append(new_triple)
                weekly_pairs.remove(random_pair)

            self.pairings.append(weekly_pairs)

    def add_participant(self, person):
        """
        This method adds another participant to the roulette
        """
        self.participants.append(person)
        self.weeks += 1

    def read_participants_from_file(self, file_path=None):
        """
        This method reads the list of participants and associated details from a csv file,
        specified by the input_file field of config.yml
        """
        if file_path is None:
            file_path = self.config["participant_file"]

        with open(file_path, "r") as f:
            reader = csv.reader(f)

            for row in reader:
                name = row[self.config["name_column_index"]]
                email = row[self.config["email_column_index"]]
                team = None
                year = None

                if self.config["team_column_index"] != -1:
                    team = row[self.config["team_column_index"]]

                if self.config["year_column_index"] != -1:
                    year = row[self.config["year_column_index"]]

                participant = Person(name, email, team, year)
                self.add_participant(participant)

    def write_pairs_to_csv_file(self, file_path=None):
        """
        This method writes the generated pairs to a csv file,
        specified by pairs_csv_file field of config.yml
        """
        if file_path is None:
            file_path = self.config["pairs_csv_file"]
        with open(file_path, "w", newline="") as f:
            writer = csv.writer(f)
            rows = []
            # structure:
            # week (1 indexed), person_1, person_2, person_3 ("" if only a pair),
            # person_1 email, person_2 email, person_3 email ("" if only a pair)
            for week in range(self.weeks):
                for pair in self.pairings[week]:
                    if pair.person_3 is None:
                        row = [week + 1, pair.person_1.name, pair.person_2.name, "",
                               pair.person_1.contact, pair.person_2.contact, ""]
                    else:
                        row = [week + 1, pair.person_1.name, pair.person_2.name, pair.person_3.name,
                               pair.person_1.contact, pair.person_2.contact, pair.person_3.contact]
                    rows.append(row)
            writer.writerows(rows)

    def write_pairs_to_md_file(self, file_path=None):
        """
        This method writes the generated pairs to a md file,
        specified by pairs_md_file field of config.yml
        """
        if file_path is None:
            file_path = self.config["pairs_md_file"]

        md_emoji = [
            ":coffee:",
            ":tea:",
            ":beer:",
            ":cocktail:",
            ":tropical_drink:",
            ":wine_glass:",
            ":cake:",
            ":cookie:",
            ":croissant:",
            ":pancakes:",
            ":pretzel:",
            ":doughnut:",
            ":pie:",
            ":cup_with_straw:"
        ]

        md_file = MdUtils(file_name=file_path, title="Robogals Coffee Roulette")

        for week in range(self.weeks):
            md_file.new_paragraph(f"*Week {week + 1}:*")
            for pair in self.pairings[week]:
                if pair.person_3 is None:
                    md_file.new_line(f"*{pair.person_1.name}* {choice(md_emoji)} is paired with "
                                     f"*{pair.person_2.name}* {choice(md_emoji)}")
                else:
                    md_file.new_line(f"*{pair.person_1.name}* {choice(md_emoji)} is paired with "
                                     f"*{pair.person_2.name}* {choice(md_emoji)} and "
                                     f"*{pair.person_3.name}* {choice(md_emoji)}")
            md_file.new_paragraph()
        md_file.create_md_file()

    def send_participants_email(self, week_num=None, deadline=None):
        """
        This method will send an email to each participant stating who their pair is for
        the week_num
        - email is from the contact column
        - week_num is 1 indexed
        """
        if not self.config["send_email"]:
            return False

        if week_num is None:
            week_num = self.config["week_num"]

        if deadline is None:
            deadline = self.config["deadline"]

        try:
            week_num_pairs = self.pairings[week_num - 1]
        except IndexError:
            raise IndexError("Invalid week number")

        for pair in week_num_pairs:
            for person in pair:
                if person is None:
                    continue
                contact = person.contact
                if self.is_email(contact):
                    s = ""
                    people = [p for p in pair if p != person and p is not None]
                    if len(people) == 1:
                        s = f"{people[0].name} ({people[0].contact})"
                    else:
                        s = (f"{people[0].name} ({people[0].contact}) and "
                             f"{people[1].name} ({people[1].contact})")

                    msg = (f"Hi {person.name},\n\n"
                           f"This week you have been matched with {s} for Robogals Coffee Roulette."
                           f" Make sure you get in contact with them, the sooner the better, "
                           f"and organise a time and place to meet up and get to know each other.\n"
                           f"Please do so before {deadline}, as this is when the next lot of "
                           f"pairs will be released.\n\n"
                           f"If you have any questions, please send us a message on "
                           f"#coffee-roulette or robogals.coffee.roulette@gmail.com")

                    subject = f"Robogals Coffee Roulette - Week {week_num}"

                    ezgmail.send(contact, subject, msg)

    def is_email(self, contact):
        """
        This method provides simple validation of a contact email
        """
        regex = r"(^[a-zA-Z0-9_.+-]+@[a-zA-Z0-9-]+\.[a-zA-Z0-9-.]+$)"
        return re.search(regex, contact)

    def read_config(self):
        """
        This method reads the config file and populates relevant variables
        """
        try:
            config = yaml.safe_load(open("config.yaml"))
        except FileNotFoundError:
            sys.exit("Config file could not be found. Aborting")

        self.config = config

        int_params = ["name_column_index",
                      "email_column_index",
                      "team_column_index", # currently not used
                      "year_column_index", # currently not used
                      "week_num"
                      ]

        for param in int_params:
            self.config[param] = int(self.config[param])

if __name__ == "__main__":
    # Example usage of Roulette class

    roulette = Roulette()
    #roulette.read_config()

    '''
    participants = [
        Person("Shirley", 0),
        Person("Emily", 1),
        Person("Prima", 2),
        Person("Chris", 3),
        Person("Jason", 4),
        Person("Liam", 5),
        Person("Merin", 6),
        Person("Momo", 7)
    ]

    for participant in participants:
        roulette.add_participant(participant)
    '''
    roulette.read_participants_from_file()
    roulette.generate_pairs()

    for demo_week in range(roulette.weeks):
        print(f"Week {demo_week + 1}:")
        for demo_pair in roulette.pairings[demo_week]:
            if demo_pair.person_3 is None:
                print(f"{demo_pair.person_1.name} is paired with {demo_pair.person_2.name}")
            else:
                print(f"{demo_pair.person_1.name} is paired with "
                      f"{demo_pair.person_2.name} and {demo_pair.person_3.name}")
        print()
    roulette.write_pairs_to_csv_file()
    roulette.write_pairs_to_md_file()
<<<<<<< HEAD
=======
    roulette.send_participants_email()
>>>>>>> cce60dc2
    input()<|MERGE_RESOLUTION|>--- conflicted
+++ resolved
@@ -306,8 +306,5 @@
         print()
     roulette.write_pairs_to_csv_file()
     roulette.write_pairs_to_md_file()
-<<<<<<< HEAD
-=======
     roulette.send_participants_email()
->>>>>>> cce60dc2
     input()